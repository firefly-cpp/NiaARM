--- conflicted
+++ resolved
@@ -1,5 +1,4 @@
 from matplotlib import pyplot as plt
-<<<<<<< HEAD
 from niaarm import Dataset, RuleList, get_rules
 from niaarm.visualize import hill_slopes, scatter_plot, grouped_matrix_plot
 
@@ -15,7 +14,6 @@
 dataset = Dataset('datasets/Abalone.csv')
 metrics = ('support', 'confidence')
 rules, _ = get_rules(dataset, 'DifferentialEvolution', metrics, max_evals=1000, seed=1234)
-=======
 from niaarm import Dataset, get_rules
 from niaarm.visualize import hill_slopes
 
@@ -27,7 +25,6 @@
 )
 
 # Visualize any rule using the hill_slope function like so:
->>>>>>> 2e7a5036
 some_rule = rules[150]
 print(some_rule)
 
